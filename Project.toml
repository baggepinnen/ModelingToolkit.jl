--- conflicted
+++ resolved
@@ -64,11 +64,7 @@
 Setfield = "0.7"
 SpecialFunctions = "0.7, 0.8, 0.9, 0.10, 1.0"
 StaticArrays = "0.10, 0.11, 0.12, 1.0"
-<<<<<<< HEAD
 SymbolicUtils = "0.9.0"
-=======
-SymbolicUtils = "0.8.3, 0.9"
->>>>>>> 4ffd3e47
 Symbolics = "0.1.2"
 TreeViews = "0.3"
 UnPack = "0.1, 1.0"
