--- conflicted
+++ resolved
@@ -89,14 +89,9 @@
 
 Performs the substitution `Operation => val` on the `expr` Operation.
 """
-<<<<<<< HEAD
 substitute(expr::Num, s::Union{Pair, Vector, Dict}; kw...) = Num(substitute(value(expr), s; kw...))
 substitute(expr::Term, s::Pair; kw...) = substitute(expr, Dict(s[1] => s[2]); kw...)
 substitute(expr::Term, s::Vector; kw...) = substitute(expr, Dict(s); kw...)
-=======
-substitute(expr::Constant, s) = expr
-substitute(expr::Operation, s::Pair) = substituter([s[1] => s[2]])(expr)
-substitute(expr::Operation, s::Union{Vector, Dict}) = substituter(s)(expr)
 
 function substituter(pairs)
     dict = Dict(to_symbolic(k) => to_symbolic(v)  for (k, v) in pairs)
@@ -113,6 +108,5 @@
         y
     end
 end
->>>>>>> 6a9b682e
 
 @deprecate substitute_expr!(expr,s) substitute(expr,s)