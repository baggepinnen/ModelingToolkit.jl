--- conflicted
+++ resolved
@@ -97,11 +97,7 @@
     else
         foreach(x -> get_variables!(vars, x, varlist), e.args)
     end
-<<<<<<< HEAD
-    return unique!(vars)
-=======
     return (vars isa AbstractVector) ? unique!(vars) : vars
->>>>>>> 38ece351
 end
 get_variables(e::Operation, varlist=nothing) = get_variables!(Operation[], e, varlist)
 
